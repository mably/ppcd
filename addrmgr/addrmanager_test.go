--- conflicted
+++ resolved
@@ -10,13 +10,8 @@
 	"testing"
 	"time"
 
-<<<<<<< HEAD
-	"github.com/mably/ppcd/addrmgr"
-	"github.com/mably/btcwire"
-=======
 	"github.com/mably/btcwire"
 	"github.com/mably/ppcd/addrmgr"
->>>>>>> e3b7bd0d
 )
 
 // naTest is used to describe a test to be perfomed against the NetAddressKey
