--- conflicted
+++ resolved
@@ -9,13 +9,8 @@
 	"testing"
 	"time"
 
-<<<<<<< HEAD
 	"github.com/mably/btcwire"
 	"github.com/mably/ppcd/addrmgr"
-=======
-	"github.com/btcsuite/btcd/addrmgr"
-	"github.com/btcsuite/btcwire"
->>>>>>> 642e3c74
 )
 
 // TestIPTypes ensures the various functions which determine the type of an IP
